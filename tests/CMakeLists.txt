# -------------------------- DYNAMIC GRAPH REPRESENTATION LEARNING WITH METROPOLIS HASTINGS ----------------------------
# ------------------------------------------------ SET UP GOOGLE TESTS -------------------------------------------------

# link to threads library first
find_package(Threads REQUIRED)

# enable ExternalProject cmake module
include(ExternalProject)

# download and install GoogleTest
ExternalProject_Add(
    gtest
    URL https://github.com/google/googletest/archive/release-1.8.1.zip
    PREFIX ${CMAKE_CURRENT_BINARY_DIR}/gtest
    # disable install step
    INSTALL_COMMAND ""
)

# get GoogleTest source and binary directories from cmake project
ExternalProject_Get_Property(gtest source_dir binary_dir)

# create a libgtest target to be used as a dependency by test programs
add_library(libgtest IMPORTED STATIC GLOBAL)
add_dependencies(libgtest gtest gtest_main)

# set libgtest properties
set_target_properties(
    libgtest PROPERTIES
    "IMPORTED_LOCATION" "${binary_dir}/googlemock/gtest/libgtest.a"
    "IMPORTED_LINK_INTERFACE_LIBRARIES" "${CMAKE_THREAD_LIBS_INIT}"
)

# create a libgtest_main target to be used as a dependency by test programs
add_library(libgtest_main IMPORTED STATIC GLOBAL)
add_dependencies(libgtest_main gtest_main)

# set libgtest_main properties
set_target_properties(
    libgtest_main PROPERTIES
    "IMPORTED_LOCATION" "${binary_dir}/googlemock/gtest/libgtest_main.a"
    "IMPORTED_LINK_INTERFACE_LIBRARIES" "${CMAKE_THREAD_LIBS_INIT}"
)

# create a libgmock target to be used as a dependency by test programs
add_library(libgmock IMPORTED STATIC GLOBAL)
add_dependencies(libgmock gtest)

# set libgmock properties
set_target_properties(
    libgmock PROPERTIES
    "IMPORTED_LOCATION" "${binary_dir}/googlemock/libgmock.a"
    "IMPORTED_LINK_INTERFACE_LIBRARIES" "${CMAKE_THREAD_LIBS_INIT}"
)

# set include directories
include_directories(
    "${source_dir}/googletest/include"
    "${source_dir}/googlemock/include"
)

# set GoogleTest library variable
set(GTEST_LIBRARIES libgtest libgtest_main libgmock)

# ---------------------------------------------------- TEST DATA -------------------------------------------------------

file(COPY ../experiments/data DESTINATION .)
file(COPY ../experiments/bin/SNAPtoAdj DESTINATION .)

# -------------------------------------------------- COMPILE FLAGS -----------------------------------------------------

# build options
option(CLANG      OFF)
option(CILK       OFF)
option(OPENMP     OFF)
option(HOMEGROWN  OFF)
option(DOCK_DEBUG OFF)
option(SERIAL     OFF)

set(MALIN_DEBUG ON)

# build variables
set(OMPFLAGS         "-DOPENMP -fopenmp")
set(CILKFLAGS        "-DCILK -fcilkplus")
set(HGFLAGS          "-DHOMEGROWN -pthread")
set(OPTIMIZATION     "-O3 -g")
set(CFLAGS           "-DEDGELONG -mcx16 ${OPTIMIZATION} -ldl -std=c++17 -march=native -Wall -Wno-subobject-linkage -DUSEMALLOC -DNDEBUG")
set(MALIN_DEBUG_FLAGS "-DEDGELONG -mcx16 ${OPTIMIZATION} -ldl -std=c++17 -march=native -Wall -Wno-subobject-linkage -DUSEMALLOC")

if(CLANG)
    set(CMAKE_CXX_COMPILER "clang++")
    set(PFLAGS ${CILKFLAGS})
elseif(CILK)
    set(CMAKE_CXX_COMPILER "g++")
    set(PFLAGS ${CILKFLAGS})
elseif(OPENMP)
    set(CMAKE_CXX_COMPILER "g++")
    set(PFLAGS ${OMPFLAGS})
elseif(HOMEGROWN)
    set(CMAKE_CXX_COMPILER "g++")
    set(PFLAGS ${HGFLAGS})
elseif(SERIAL)
    set(CMAKE_CXX_COMPILER "g++")
    set(PFLAGS "")
else()
    set(CMAKE_CXX_COMPILER "g++")
    set(PFLAGS ${HGFLAGS})
endif()

# set compile flags
if (MALIN_DEBUG)
<<<<<<< HEAD
    set(CMAKE_CXX_FLAGS "${DOCK_DEBUG_FLAGS} ${PFLAGS} -DMALIN_DEBUG -DMALIN_TIMER -DVERTEXLONG")
=======
    set(CMAKE_CXX_FLAGS "${MALIN_DEBUG_FLAGS} ${PFLAGS} -DMALIN_DEBUG -DMALIN_TIMER") # -DVERTEXLONG
>>>>>>> 257abef6
else()
    set(CMAKE_CXX_FLAGS "${CFLAGS} ${PFLAGS}")
endif()

# ------------------------------------------------------ TESTS ---------------------------------------------------------

# Dock tests
add_executable(malin malin.cpp)
target_link_libraries(malin ${GTEST_LIBRARIES})
add_test(NAME malin COMMAND malin)

# Pairing function tests
add_executable(pairings pairings.cpp)
target_link_libraries(pairings ${GTEST_LIBRARIES})
add_test(NAME pairings COMMAND pairings)

# Sampler tests
add_executable(sampler sampler.cpp)
target_link_libraries(sampler ${GTEST_LIBRARIES})
add_test(NAME sampler COMMAND sampler)

# -------------------------- DYNAMIC GRAPH REPRESENTATION LEARNING WITH METROPOLIS HASTINGS ----------------------------
<|MERGE_RESOLUTION|>--- conflicted
+++ resolved
@@ -108,11 +108,7 @@
 
 # set compile flags
 if (MALIN_DEBUG)
-<<<<<<< HEAD
-    set(CMAKE_CXX_FLAGS "${DOCK_DEBUG_FLAGS} ${PFLAGS} -DMALIN_DEBUG -DMALIN_TIMER -DVERTEXLONG")
-=======
-    set(CMAKE_CXX_FLAGS "${MALIN_DEBUG_FLAGS} ${PFLAGS} -DMALIN_DEBUG -DMALIN_TIMER") # -DVERTEXLONG
->>>>>>> 257abef6
+    set(CMAKE_CXX_FLAGS "${MALIN_DEBUG_FLAGS} ${PFLAGS} -DMALIN_DEBUG -DMALIN_TIMER")
 else()
     set(CMAKE_CXX_FLAGS "${CFLAGS} ${PFLAGS}")
 endif()
