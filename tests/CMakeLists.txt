--- conflicted
+++ resolved
@@ -69,21 +69,12 @@
 # -------------------------------------------------- COMPILE FLAGS -----------------------------------------------------
 
 # build options
-<<<<<<< HEAD
-option(CLANG        OFF)
-option(CILK         OFF)
-option(OPENMP       OFF)
-option(HOMEGROWN    OFF)
-option(DOCK_DEBUG   OFF)
-option(SERIAL       OFF)
-=======
 option(CLANG      OFF)
 option(CILK       OFF)
 option(OPENMP     OFF)
 option(HOMEGROWN  OFF)
 option(DOCK_DEBUG OFF)
 option(SERIAL     OFF)
->>>>>>> 3ea526e6
 
 set(MALIN_DEBUG ON)
 
@@ -116,13 +107,8 @@
 endif()
 
 # set compile flags
-<<<<<<< HEAD
-if (DOCK_DEBUG)
-    set(CMAKE_CXX_FLAGS "${DOCK_DEBUG_FLAGS} ${PFLAGS} -DDOCK_DEBUG -DDOCK_TIMER") # -DDOCK_DEBUG -DDOCK_TIMER -DVERTEXLONG
-=======
 if (MALIN_DEBUG)
     set(CMAKE_CXX_FLAGS "${DOCK_DEBUG_FLAGS} ${PFLAGS} -DMALIN_DEBUG -DMALIN_TIMER -DVERTEXLONG")
->>>>>>> 3ea526e6
 else()
     set(CMAKE_CXX_FLAGS "${CFLAGS} ${PFLAGS}")
 endif()
