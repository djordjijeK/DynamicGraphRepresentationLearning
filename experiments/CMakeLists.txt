--- conflicted
+++ resolved
@@ -11,11 +11,7 @@
 set(CILKFLAGS    "-DCILK -fcilkplus")
 set(HGFLAGS      "-DHOMEGROWN -pthread")
 set(OPTIMIZATION "-O3 -g")
-<<<<<<< HEAD
-set(CFLAGS       "-DEDGELONG  -mcx16 ${OPTIMIZATION} -ldl -std=c++17 -march=native -Wall -Wno-subobject-linkage -DUSEMALLOC -DVERTEXLONG")
-=======
 set(CFLAGS       "-DEDGELONG  -mcx16 ${OPTIMIZATION} -ldl -std=c++17 -march=native -Wall -Wno-subobject-linkage -DUSEMALLOC")
->>>>>>> 257abef6
 
 if(CLANG)
     set(CMAKE_CXX_COMPILER "clang++")
